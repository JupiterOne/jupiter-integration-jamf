--- conflicted
+++ resolved
@@ -8,14 +8,13 @@
 
 ## [Unreleased]
 
-<<<<<<< HEAD
 ### Changed
 
 - Add `version` and `path` properties to the `INSTALLED` relationship between a
   computer and a `macos_app`. This captures the version and path of an
   application installed on a specific computer and allows users to query that
   information as needed.
-=======
+
 ## 2.0.3 - 2020-03-11
 
 ### Changed
@@ -49,7 +48,6 @@
 ### Fixed
 
 - Remove raw data from various entities to drastically reduce upload size
->>>>>>> 1cb1d770
 
 ## 2.0.0 - 2021-03-04
 
