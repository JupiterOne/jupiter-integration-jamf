--- conflicted
+++ resolved
@@ -19,13 +19,8 @@
   collectCoverage: true,
   coverageThreshold: {
     global: {
-<<<<<<< HEAD
-      statements: 100,
-      branches: 93.81,
-=======
-      statements: 99.7,
-      branches: 93.6,
->>>>>>> 9e9ec443
+      statements: 99.79,
+      branches: 92.92,
       functions: 100,
       lines: 99.78,
     },
